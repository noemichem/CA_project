import subprocess
import csv
import os
import logging
import hydra
import time
from omegaconf import DictConfig

log = logging.getLogger(__name__)

<<<<<<< HEAD
def run_cpp_program(executable_path: str, num_threads: int, input_file: str) -> float:
=======
_csv_deleted = False

def run_cpp_program(executable_path: str, num_threads: int, input_file: str, csv_file: str):

    global _csv_deleted
    # alla prima chiamata, se il file esiste, lo rimuovo
    if not _csv_deleted and os.path.isfile(csv_file):
        try:
            os.remove(csv_file)
            log.info(f"Eliminato file dei risultati: {csv_file}")
        except Exception as e:
            log.warning(f"Impossibile eliminare {csv_file}: {e}")
    _csv_deleted = True


>>>>>>> 6e28d12b
    command = [executable_path, str(num_threads), input_file]

    try:
        start_ns = time.perf_counter_ns()
        result = subprocess.run(command, capture_output=True, text=True, check=True, encoding='utf-8', timeout=None)
<<<<<<< HEAD
        end_ns = time.perf_counter_ns()
        execution_time = (end_ns - start_ns) / 1_000_000  # in millisecondi
        log.info(f"Tempo di esecuzione: {execution_time:.4f} ms")
        
        return execution_time
=======
        end_time = time.time()
        execution_time = end_time - start_time

        log.info("Output del programma:")
        for line in result.stdout.splitlines():
            log.info(f"  [STDOUT] {line}")
        if result.stderr:
            log.warning("Output di STDERR:")
            for line in result.stderr.splitlines():
                log.warning(f"  [STDERR] {line}")

        output_csv_path = csv_file
        file_exists = os.path.isfile(output_csv_path)
        with open(output_csv_path, mode='a', newline='', encoding='utf-8') as file:
            writer = csv.writer(file)
            if not file_exists or os.path.getsize(output_csv_path) == 0:
                writer.writerow(["ThreadNumber", "InputFile", "ExecutionTime(s)", "ExecutableFile"])
            writer.writerow([num_threads, input_file, f"{execution_time:.4f}", executable_path])
        log.info(f"Risultati salvati in: {os.path.abspath(output_csv_path)}")
>>>>>>> 6e28d12b

    except subprocess.CalledProcessError as e:
        log.error(f"Errore durante l'esecuzione del comando: {e}")
        log.error(f"Codice di ritorno: {e.returncode}")
        log.error(f"Output standard: {e.stdout}")
        log.error(f"Errore: {e.stderr}")
    except FileNotFoundError:
        log.error(f"Eseguibile non trovato a '{executable_path}'")
    except Exception as e:
        log.error(f"Errore inaspettato: {e}")

    return None

def salva_dettagli_csv(csv_file: str, results: list[float], num_threads: int, input_file: str, executable: str):
    file_exists = os.path.isfile(csv_file)
    with open(csv_file, mode='a', newline='', encoding='utf-8') as file:
        writer = csv.writer(file)
        if not file_exists or os.path.getsize(csv_file) == 0:
            writer.writerow(["Numero Esecuzione", "Numero Thread", "File di Input", "Tempo di Esecuzione (s)", "Eseguibile"])
        for i, exec_time in enumerate(results):
            writer.writerow([i + 1, num_threads, input_file, f"{exec_time:.4f}", executable])

def salva_media_csv(csv_file: str, media: float, num_threads: int, input_file: str, executable: str):
    file_exists = os.path.isfile(csv_file)
    with open(csv_file, mode='a', newline='', encoding='utf-8') as file:
        writer = csv.writer(file)
        if not file_exists or os.path.getsize(csv_file) == 0:
            writer.writerow(["Numero Thread", "File di Input", "Media Tempo di Esecuzione (s)", "Eseguibile"])
        writer.writerow([num_threads, input_file, f"{media:.4f}", executable])

@hydra.main(config_path="", config_name="config", version_base=None)
def main(cfg: DictConfig) -> None:
    log.info("Configurazione utilizzata:")
    executable = cfg.cpp_program.executable_path
    threads = cfg.settings.num_threads
    input_file = cfg.settings.input_file
    dettagli_csv = cfg.output.dettagli_csv
    media_csv = cfg.output.media_csv

    execution_times = []

    log.info(f"Esecuzione del comando: {' '.join([executable, str(threads), input_file])}")
    log.info(f"Uso di {threads} thread con file di input: {input_file}")
    for i in range(10):
        log.info(f"Esecuzione numero {i+1}/10")
        exec_time = run_cpp_program(executable, threads, input_file)
        if exec_time is not None:
            execution_times.append(exec_time)

    if execution_times:
        media = sum(execution_times) / len(execution_times)
        log.info(f"Tempo medio di esecuzione: {media:.4f} secondi")
        salva_dettagli_csv(dettagli_csv, execution_times, threads, input_file, executable)
        salva_media_csv(media_csv, media, threads, input_file, executable)
    else:
        log.error("Nessuna esecuzione completata con successo.")

if __name__ == "__main__":
    main()<|MERGE_RESOLUTION|>--- conflicted
+++ resolved
@@ -1,120 +1,81 @@
-import subprocess
-import csv
-import os
-import logging
-import hydra
-import time
-from omegaconf import DictConfig
-
-log = logging.getLogger(__name__)
-
-<<<<<<< HEAD
-def run_cpp_program(executable_path: str, num_threads: int, input_file: str) -> float:
-=======
-_csv_deleted = False
-
-def run_cpp_program(executable_path: str, num_threads: int, input_file: str, csv_file: str):
-
-    global _csv_deleted
-    # alla prima chiamata, se il file esiste, lo rimuovo
-    if not _csv_deleted and os.path.isfile(csv_file):
-        try:
-            os.remove(csv_file)
-            log.info(f"Eliminato file dei risultati: {csv_file}")
-        except Exception as e:
-            log.warning(f"Impossibile eliminare {csv_file}: {e}")
-    _csv_deleted = True
-
-
->>>>>>> 6e28d12b
-    command = [executable_path, str(num_threads), input_file]
-
-    try:
-        start_ns = time.perf_counter_ns()
-        result = subprocess.run(command, capture_output=True, text=True, check=True, encoding='utf-8', timeout=None)
-<<<<<<< HEAD
-        end_ns = time.perf_counter_ns()
-        execution_time = (end_ns - start_ns) / 1_000_000  # in millisecondi
-        log.info(f"Tempo di esecuzione: {execution_time:.4f} ms")
-        
-        return execution_time
-=======
-        end_time = time.time()
-        execution_time = end_time - start_time
-
-        log.info("Output del programma:")
-        for line in result.stdout.splitlines():
-            log.info(f"  [STDOUT] {line}")
-        if result.stderr:
-            log.warning("Output di STDERR:")
-            for line in result.stderr.splitlines():
-                log.warning(f"  [STDERR] {line}")
-
-        output_csv_path = csv_file
-        file_exists = os.path.isfile(output_csv_path)
-        with open(output_csv_path, mode='a', newline='', encoding='utf-8') as file:
-            writer = csv.writer(file)
-            if not file_exists or os.path.getsize(output_csv_path) == 0:
-                writer.writerow(["ThreadNumber", "InputFile", "ExecutionTime(s)", "ExecutableFile"])
-            writer.writerow([num_threads, input_file, f"{execution_time:.4f}", executable_path])
-        log.info(f"Risultati salvati in: {os.path.abspath(output_csv_path)}")
->>>>>>> 6e28d12b
-
-    except subprocess.CalledProcessError as e:
-        log.error(f"Errore durante l'esecuzione del comando: {e}")
-        log.error(f"Codice di ritorno: {e.returncode}")
-        log.error(f"Output standard: {e.stdout}")
-        log.error(f"Errore: {e.stderr}")
-    except FileNotFoundError:
-        log.error(f"Eseguibile non trovato a '{executable_path}'")
-    except Exception as e:
-        log.error(f"Errore inaspettato: {e}")
-
-    return None
-
-def salva_dettagli_csv(csv_file: str, results: list[float], num_threads: int, input_file: str, executable: str):
-    file_exists = os.path.isfile(csv_file)
-    with open(csv_file, mode='a', newline='', encoding='utf-8') as file:
-        writer = csv.writer(file)
-        if not file_exists or os.path.getsize(csv_file) == 0:
-            writer.writerow(["Numero Esecuzione", "Numero Thread", "File di Input", "Tempo di Esecuzione (s)", "Eseguibile"])
-        for i, exec_time in enumerate(results):
-            writer.writerow([i + 1, num_threads, input_file, f"{exec_time:.4f}", executable])
-
-def salva_media_csv(csv_file: str, media: float, num_threads: int, input_file: str, executable: str):
-    file_exists = os.path.isfile(csv_file)
-    with open(csv_file, mode='a', newline='', encoding='utf-8') as file:
-        writer = csv.writer(file)
-        if not file_exists or os.path.getsize(csv_file) == 0:
-            writer.writerow(["Numero Thread", "File di Input", "Media Tempo di Esecuzione (s)", "Eseguibile"])
-        writer.writerow([num_threads, input_file, f"{media:.4f}", executable])
-
-@hydra.main(config_path="", config_name="config", version_base=None)
-def main(cfg: DictConfig) -> None:
-    log.info("Configurazione utilizzata:")
-    executable = cfg.cpp_program.executable_path
-    threads = cfg.settings.num_threads
-    input_file = cfg.settings.input_file
-    dettagli_csv = cfg.output.dettagli_csv
-    media_csv = cfg.output.media_csv
-
-    execution_times = []
-
-    log.info(f"Esecuzione del comando: {' '.join([executable, str(threads), input_file])}")
-    log.info(f"Uso di {threads} thread con file di input: {input_file}")
-    for i in range(10):
-        log.info(f"Esecuzione numero {i+1}/10")
-        exec_time = run_cpp_program(executable, threads, input_file)
-        if exec_time is not None:
-            execution_times.append(exec_time)
-
-    if execution_times:
-        media = sum(execution_times) / len(execution_times)
-        log.info(f"Tempo medio di esecuzione: {media:.4f} secondi")
-        salva_dettagli_csv(dettagli_csv, execution_times, threads, input_file, executable)
-        salva_media_csv(media_csv, media, threads, input_file, executable)
-    else:
-        log.error("Nessuna esecuzione completata con successo.")
-
-if __name__ == "__main__":
+import subprocess
+import csv
+import os
+import logging
+import hydra
+import time
+from omegaconf import DictConfig
+
+log = logging.getLogger(__name__)
+
+def run_cpp_program(executable_path: str, num_threads: int, input_file: str) -> float:
+
+    command = [executable_path, str(num_threads), input_file]
+
+    try:
+        start_ns = time.perf_counter_ns()
+        result = subprocess.run(command, capture_output=True, text=True, check=True, encoding='utf-8', timeout=None)
+        end_ns = time.perf_counter_ns()
+        execution_time = (end_ns - start_ns) / 1_000_000  # in millisecondi
+        log.info(f"Tempo di esecuzione: {execution_time:.4f} ms")
+        
+        return execution_time
+
+    except subprocess.CalledProcessError as e:
+        log.error(f"Errore durante l'esecuzione del comando: {e}")
+        log.error(f"Codice di ritorno: {e.returncode}")
+        log.error(f"Output standard: {e.stdout}")
+        log.error(f"Errore: {e.stderr}")
+    except FileNotFoundError:
+        log.error(f"Eseguibile non trovato a '{executable_path}'")
+    except Exception as e:
+        log.error(f"Errore inaspettato: {e}")
+
+    return None
+
+def salva_dettagli_csv(csv_file: str, results: list[float], num_threads: int, input_file: str, executable: str):
+    file_exists = os.path.isfile(csv_file)
+    with open(csv_file, mode='a', newline='', encoding='utf-8') as file:
+        writer = csv.writer(file)
+        if not file_exists or os.path.getsize(csv_file) == 0:
+            writer.writerow(["Numero Esecuzione", "Numero Thread", "File di Input", "Tempo di Esecuzione (s)", "Eseguibile"])
+        for i, exec_time in enumerate(results):
+            writer.writerow([i + 1, num_threads, input_file, f"{exec_time:.4f}", executable])
+
+def salva_media_csv(csv_file: str, media: float, num_threads: int, input_file: str, executable: str):
+    file_exists = os.path.isfile(csv_file)
+    with open(csv_file, mode='a', newline='', encoding='utf-8') as file:
+        writer = csv.writer(file)
+        if not file_exists or os.path.getsize(csv_file) == 0:
+            writer.writerow(["Numero Thread", "File di Input", "Media Tempo di Esecuzione (s)", "Eseguibile"])
+        writer.writerow([num_threads, input_file, f"{media:.4f}", executable])
+
+@hydra.main(config_path="", config_name="config", version_base=None)
+def main(cfg: DictConfig) -> None:
+    log.info("Configurazione utilizzata:")
+    executable = cfg.cpp_program.executable_path
+    threads = cfg.settings.num_threads
+    input_file = cfg.settings.input_file
+    dettagli_csv = cfg.output.dettagli_csv
+    media_csv = cfg.output.media_csv
+
+    execution_times = []
+
+    log.info(f"Esecuzione del comando: {' '.join([executable, str(threads), input_file])}")
+    log.info(f"Uso di {threads} thread con file di input: {input_file}")
+    for i in range(10):
+        log.info(f"Esecuzione numero {i+1}/10")
+        exec_time = run_cpp_program(executable, threads, input_file)
+        if exec_time is not None:
+            execution_times.append(exec_time)
+
+    if execution_times:
+        media = sum(execution_times) / len(execution_times)
+        log.info(f"Tempo medio di esecuzione: {media:.4f} secondi")
+        salva_dettagli_csv(dettagli_csv, execution_times, threads, input_file, executable)
+        salva_media_csv(media_csv, media, threads, input_file, executable)
+    else:
+        log.error("Nessuna esecuzione completata con successo.")
+
+if __name__ == "__main__":
     main()