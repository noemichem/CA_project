cpp_program:
  executable_path: 'fft_og_parallel.exe'

settings:
  num_threads: 15           # Valore predefinito
  input_file: 'data/numbers_1000.txt'  # File di input predefinito

output:
  dettagli_csv: "dettagli.csv"
  media_csv: "medie.csv"

hydra:
  run:
    dir: outputs/${now:%Y-%m-%d}/${now:%H-%M-%S}
  sweeper:
    params:
<<<<<<< HEAD
      settings.input_file: data/numbers_10000.txt
      settings.num_threads: 1,2,3,4,5,6,7,8,9,10,11,12
=======
      settings.input_file: data/numbers_1000.txt, data/numbers_10000.txt, data/numbers_100000.txt, data/numbers_200000.txt
      settings.num_threads: 1,2,3,4,5,6,7,8,9,10,11,12,13,14,15

>>>>>>> b53e9be6
<|MERGE_RESOLUTION|>--- conflicted
+++ resolved
@@ -1,24 +1,18 @@
-cpp_program:
-  executable_path: 'fft_og_parallel.exe'
-
-settings:
-  num_threads: 15           # Valore predefinito
-  input_file: 'data/numbers_1000.txt'  # File di input predefinito
-
-output:
-  dettagli_csv: "dettagli.csv"
-  media_csv: "medie.csv"
-
-hydra:
-  run:
-    dir: outputs/${now:%Y-%m-%d}/${now:%H-%M-%S}
-  sweeper:
-    params:
-<<<<<<< HEAD
-      settings.input_file: data/numbers_10000.txt
-      settings.num_threads: 1,2,3,4,5,6,7,8,9,10,11,12
-=======
-      settings.input_file: data/numbers_1000.txt, data/numbers_10000.txt, data/numbers_100000.txt, data/numbers_200000.txt
-      settings.num_threads: 1,2,3,4,5,6,7,8,9,10,11,12,13,14,15
-
->>>>>>> b53e9be6
+cpp_program:
+  executable_path: 'fft_og_parallel.exe'
+
+settings:
+  num_threads: 15           # Valore predefinito
+  input_file: 'data/numbers_1000.txt'  # File di input predefinito
+
+output:
+  dettagli_csv: "dettagli.csv"
+  media_csv: "medie.csv"
+
+hydra:
+  run:
+    dir: outputs/${now:%Y-%m-%d}/${now:%H-%M-%S}
+  sweeper:
+    params:
+      settings.input_file: data/numbers_1000.txt, data/numbers_10000.txt, data/numbers_100000.txt, data/numbers_200000.txt
+      settings.num_threads: 1,2,3,4,5,6,7,8,9,10,11,12,13,14,15